<div align="center">
<img src="./docs/resources/AiEDA.png" width="27%" alt="AiEDA" />

<h3> An Open-Source AI-Aided Design Library for Design-to-Vector </h3>

<p align="center">
    <a title="GitHub Watchers" target="_blank" href="https://github.com/OSCC-Project/AiEDA/watchers">
        <img alt="GitHub Watchers" src="https://img.shields.io/github/watchers/OSCC-Project/AiEDA.svg?label=Watchers&style=social" />
    </a>
    <a title="GitHub Stars" target="_blank" href="hhttps://github.com/OSCC-Project/AiEDA/stargazers">
        <img alt="GitHub Stars" src="https://img.shields.io/github/stars/OSCC-Project/AiEDA.svg?label=Stars&style=social" />
    </a>
    <a title="GitHub Forks" target="_blank" href="https://github.com/OSCC-Project/AiEDA/network/members">
        <img alt="GitHub Forks" src="https://img.shields.io/github/forks/OSCC-Project/AiEDA.svg?label=Forks&style=social" />
    </a>
</p>

</div>


## Overview

AiEDA is an open-source AI-native Electronic Design Automation (EDA) library that revolutionizes chip design workflows by introducing a unified design-to-vector methodology. Built on the open-source EDA infrastructures, it transforms diverse chip design data into standardized multi-level vector representations through modular engine integration, comprehensive data extraction frameworks, and hierarchical data management. AiEDA bridges traditional EDA tools with modern AI/ML techniques by providing complete physical design flows, programmatic data extraction capabilities, and standardized Python interfaces, establishing an AI-aided design (AAD) paradigm that enables seamless integration between EDA datasets and AI frameworks. 


<div align="center">
<img src="./docs/resources/datavector.png" width="90%" alt="AiEDA" />
<h3> Data Transformation for AI-aided design (AAD) </h3>
</div>


## Software Architecture

AiEDA adopts a layered modular architecture that seamlessly integrates traditional EDA tools with modern AI/ML technologies, providing a complete workflow from design input to result analysis. The overall architecture consists of seven core layers, each responsible for specific functional domains, collectively building a complete Design-to-Vector methodology.

```
AiEDA Architecture
├── AI Layer (aieda.ai)              # AI model training and inference core layer
│   ├── Net Wirelength Prediction    # TabNet-based wirelength prediction model
│   ├── Graph Delay Prediction       # Graph delay prediction model
│   ├── Design Space Exploration     # Automated design space exploration framework
│   ├── Patch Congestion Prediction  # Placement congestion prediction model
│   └── Model Training Infrastructure# ML model training and inference infrastructure
├── Analysis Layer (aieda.analysis)  # Multi-dimensional analysis tools layer
│   ├── Design-level Analysis        # Design-level statistics and analysis
│   ├── Net Analysis                 # Net-level performance and distribution analysis
│   ├── Path Analysis                # Timing path analysis and optimization
│   └── Patch Analysis               # Grid feature and density analysis
├── EDA Integration Layer (aieda.eda)# EDA tools integration layer
│   ├── iEDA Tool Wrappers           # 11+ open-source EDA tool wrappers
│   ├── Flow Management              # Automated EDA flow management
│   └── Data Extraction              # Design data extraction and transformation
├── Data Management Layer (aieda.data)# Data management and feature engineering layer
│   ├── Database Structures          # EDA design data models
│   ├── Vector Generation            # Design feature vectorization engine
│   ├── Feature Engineering          # Feature extraction and engineering
│   └── Data I/O Utilities           # Data reading/writing and conversion tools
├── Flow Management (aieda.flows)    # Workflow management layer
│   ├── EDA Flow Orchestration       # EDA toolchain orchestration
│   ├── Data Generation Workflows    # Automated dataset generation workflows
│   └── Flow Configuration           # Flow configuration and execution engine
├── Workspace Management (aieda.workspace)# Workspace management
│   ├── Project Organization         # Project structure and file management
│   ├── Configuration Management     # Design and tool configuration management
│   └── Path Management              # File path and resource management
├── Utilities (aieda.utility)        # Common utility library
│   ├── Logging System               # Structured logging system
│   ├── JSON Parsing                 # Configuration file parser
│   └── Permission Management        # File permission management
├── GUI Interface (aieda.gui)        # Graphical user interface
│   ├── Layout Visualization         # Chip layout visualization
│   ├── Data Visualization           # Analysis result visualization
│   └── Workspace Management UI      # Workspace management interface
└── Report Generation (aieda.report) # Report generation system
    ├── Data-driven Reports          # Data-driven report generation
    └── Visual Summary               # Visual report summary
```

## Core Modules

### 1. AI Module (`aieda.ai`)
**Key Components:**
- **Net Wirelength Prediction**: TabNet-based models that accurately predict wire lengths between cells, enabling early-stage optimization of placement results.
- **Graph Delay Prediction**: Graph neural network models for predicting signal propagation delays across complex net structures and paths.
- **Patch Congestion Prediction**: Deep learning models that forecast potential congestion hotspots in the chip layout, allowing proactive design adjustments.
- **Design Space Exploration (DSE)**: Automated frameworks for exploring vast design parameter spaces to identify optimal configurations efficiently.
- **Model Training Infrastructure**: Comprehensive support for training, validating, and deploying various ML models, with built-in utilities for data preprocessing, model evaluation, and hyperparameter tuning.

**Key Submodules:**
- `graph_delay_predict`: Graph neural network implementations for delay prediction
- `net_wirelength_predict`: TabNet models for wirelength prediction
- `patch_congestion_predict`: CNN-based models for congestion prediction
- `design_parameter_optimization`: Algorithms for automated parameter tuning

### 2. Analysis Module (`aieda.analysis`)
**Key Components:**
- **Design Analysis**: Statistical evaluation of overall design characteristics, including cell type distribution, core area usage, pin distribution patterns, and design rule compliance metrics.
- **Net Analysis**: Detailed examination of net structures, wire distributions, net length statistics, and their correlation with performance metrics.
- **Path Analysis**: Critical path identification, delay analysis, stage composition analysis, and timing constraint verification.
- **Patch Analysis**: Grid-based analysis of local design features, including wire density, cell density, congestion patterns, and feature correlation heatmaps.

**Key Classes:**
- `DesignAnalyzer`: Comprehensive design-level analysis engine
- `NetAnalyzer`: Specialized for net structure and distribution analysis
- `PathAnalyzer`: Focused on timing path evaluation and optimization
- `PatchAnalyzer`: Grid-based local feature and density analysis

### 3. EDA Integration (`aieda.eda`)
**Supported EDA Tools:**
   - **iEDA Tool Integration: Wrappers for 11+ EDA tools**
      - **Placement (iPL)**: standard cell placement 
      - **Clock Tree Synthesis (iCTS)**: Clock distribution network design and optimization
      - **Routing (iRT)**: Global and detailed routing
      - **Static Timing Analysis (iSTA)**: Comprehensive timing verification and analysis
      - **Design Rule Checking (iDRC)**: Verification of manufacturing design rules
      - **Power Network Synthesis (iPDN)**: Power grid design and optimization
      - **And more ...** 
   - **More EDA tool wrappers will continue to be open source**

**Key Features:**
- Standardized Python interfaces for all EDA tools
- Automatic configuration management
- Seamless toolchain integration
- Real-time progress monitoring
- Result extraction and formatting

### 4. Data Management (`aieda.data`)
**Key Components:**
- **Database Structures**: Comprehensive data models that represent EDA design features, analysis results, and optimization parameters in a structured format.
- **Vector Generation**: Advanced engines for extracting and transforming design features into numerical vectors suitable for machine learning algorithms.
- **Feature Engineering**: Tools for creating, selecting, and transforming features to improve model performance and interpretability.
- **Data I/O Utilities**: Robust handlers for reading and writing various EDA file formats, configuration files, and analysis results.
- **Parameters Management**: Systems for defining, validating, and managing EDA tool parameters across different design stages.

**Key Submodules:**
- `database`: Data models and storage mechanisms
- `io`: File format handlers and converters
- `vectors`: Feature extraction and vectorization engines

### 5. Flows (`aieda.flows`)
**Key Components:**
- **iEDA Flow Management**: Frameworks for defining, configuring, and executing complete EDA toolchains, from design input to final verification.
- **Data Generation Workflows**: Automated pipelines for generating large datasets from design variations, supporting ML model training and validation.
- **Flow Configuration**: Flexible systems for defining custom flow sequences, dependencies, and parameter passing between stages.
- **Flow Execution Engine**: Robust infrastructure for executing flows with error handling, progress tracking, and result collection.

**Key Classes:**
- `DbFlow`: Base class for all database-backed flows
- `RunIEDA`: Flow for executing iEDA toolchains
- `DataGeneration`: Flow for automated dataset creation

### 6. Workspace Management (`aieda.workspace`)
**Key Components:**
- **Project Organization**: Frameworks for creating and managing standardized project structures, ensuring consistency across different designs and users.
- **Configuration Management**: Systems for defining, storing, and accessing project-specific and tool-specific configuration settings.
- **Path Management**: Utilities for managing file paths, resource locations, and output directories in a consistent manner.
- **Workspace Initialization**: Tools for setting up new workspaces with predefined structures and default configurations.

**Key Classes:**
- `Workspace`: Core class for workspace creation and management
- `Configs`: Configuration management system
- `PathsTable`: Path and resource management utilities

### 7. Utilities (`aieda.utility`)
**Key Components:**
- **Logging System**: Comprehensive logging infrastructure with configurable verbosity levels, log rotation, and formatted output.
- **JSON Parsing**: Robust parsers for configuration files and data exchange formats, with validation and error handling.
- **Permission Management**: Utilities for managing file and folder permissions, ensuring secure access to project resources.
- **File System Operations**: Helper functions for common file and directory operations, such as creation, deletion, and copying.

**Key Classes:**
- `Logger`: Custom logger with formatted output and verbosity control
- `JsonParser`: Enhanced JSON handling with validation capabilities
- `FolderPermission`: Utilities for managing file system permissions

### 8. GUI Interface (`aieda.gui`)
**Key Components:**
- **Layout Visualization**: Interactive displays of chip layouts, including cells, nets, paths, and other design elements with zoom and pan capabilities.
- **Data Visualization**: Charts, graphs, and heatmaps for visualizing analysis results, performance metrics, and optimization trends.
- **Workspace Management UI**: Interfaces for creating, configuring, and managing design workspaces and projects.
- **Chip Visualization**: Detailed views of chip components, layers, and physical characteristics.
- **Patch Visualization**: Grid-based visualization of local design features and density maps.

**Key Classes:**
- `LayoutViewer`: Interactive layout visualization component
- `ChipViewer`: Detailed chip structure visualization
- `WorkspaceManagerUI`: Workspace management interface
- `PatchesViewer`: Grid-based patch visualization

### 9. Report Generation (`aieda.report`)
**Key Components:**
- **Data-driven Reports**: Automated generation of comprehensive reports with embedded visualizations, statistics, and insights.
- **Visual Summary**: Creation of concise visual summaries that highlight key findings and recommendations.
- **Customizable Templates**: Support for user-defined report templates to meet specific documentation requirements.
- **Export Formats**: Generation of reports in various formats for easy sharing and integration with other tools.

**Key Classes:**
- `ReportGenerator`: Core engine for creating data-driven reports
- `ReportModule`: Base class for specialized report components
- `VisualSummary`: Utilities for creating visual report elements

## Data Flow

The AiEDA data flow follows this pattern:

1. **Design Input** → Workspace creation with design files
2. **EDA Processing** → EDA tools process the design through various stages
3. **Data Extraction** → Feature extraction and vectorization from EDA results
4. **AI Analysis** → ML models analyze extracted features
5. **Optimization** → AI-guided parameter optimization and design improvements
6. **Validation** → Results validation and iteration


<div align="center">
<img src="./docs/resources/flow.png" width="100%" alt="AiEDA" />
<h3> Data Flow </h3>
</div>


```
Design Files → Workspace → EDA Tools → Feature Extraction → AI Models → Analyse → Results
                               ↑                                       ↓
                               └──── Feedback Loop (Optimization) ─────┘
```

## Build Methods

### Method 1: Local Installation (Python dependencies and aieda library)

1. **Clone the repository with submodules:**
   ```bash
   git clone <repository-url>
   cd AiEDA
   git submodule update --init --recursive
   ```

2. **Install Python Dependencies and AiEDA library:**

   We support multiple Python package managers (conda, uv, etc.). We recommend UV for its efficiency.

   ```bash
   # Use the provided build script (recommended)
   # The script builds the AiEDA library by default
   ./build.sh
   # You can also skip the AiEDA library build using --skip-build 
   # (recommended for development)
   ./build.sh --skip-build

   # Or install manually
   # Install UV
   pip install uv
   # Create and activate virtual environment
   uv venv
   source .venv/bin/activate
   # Install aieda using one of the following options:
   # Option 1: Development mode (recommended for development)
   uv pip install -e .
   # Option 2: Regular installation
   uv build
   uv pip install dist/aieda-0.1.0-py3-none-any.whl
   ```

3. **Compile iEDA:**
   ```bash
   mkdir build
   cd build
   cmake ..
   make -j32 ieda_py
   ```
   **Note:** 
   - When compiling iEDA, you need to switch to the AiEDA directory (i.e., ~/AiEDA/), not the iEDA directory (i.e., ~/AiEDA/aieda/third_party/iEDA/).
   - Building ieda_py requires **sudo** privileges to download additional system libraries. 

4. **Run Tests:**
   ```bash
   uv run python test/test_sky130_gcd.py
   ```

### Method 2: Docker Build (Complete environment with all dependencies)

Docker provides a containerized environment with all dependencies pre-configured, including Python/C++ dependencies, AiEDA library, and source code.

#### Prerequisites
- Docker installed on your system
- At least 10GB of available disk space (this will be optimized in future versions)

#### Build Steps

1. **Clone the repository with submodules:**
   ```bash
   git clone <repository-url>
   cd AiEDA
   git submodule update --init --recursive
   ```

2. **Build the Docker image:**
   ```bash
   docker build -t aieda:latest .
   ```

**Note:** For detailed Docker instructions, refer to the build script and Dockerfile in the repository.

#### GUI in Docker (X11)

To launch the GUI from inside the Docker container, ensure X11 permission on the host and run:

```bash
# On host (enable local docker X11 access)
xhost +local:docker

# Start container with X11 bindings
docker run -it --rm \
  --name aieda_container \
  -e DISPLAY=$DISPLAY \
  -e XAUTHORITY=/tmp/.Xauthority \
  -v /tmp/.X11-unix:/tmp/.X11-unix:rw \
  -v ~/.Xauthority:/tmp/.Xauthority:rw \
  --network host \
  aieda:latest bash

# Inside container: test GUI
python3 test/test_ieda_gui.py
```

Tip: Use MobaXterm to start visualization since it ships with an X Server.


## Getting Started

### Running Tests
```bash
# Test the fullflow (Recommended)
python test/test_sky130_gcd.py
# or
uv run python test/test_sky130_gcd.py

# Test physical design flow using iEDA
python test/test_ieda_flows.py
# or 
uv run python test/test_ieda_flows.py

# Test vector generation 
python test/test_ieda_vectors.py
# or
uv run python test/test_ieda_vectors.py
```

### Basic Usage Examples

```python
import aieda
from aieda.workspace import workspace_create
from aieda.flows import RunIEDA, DataGeneration
from aieda.analysis import CellTypeAnalyzer
from aieda.ai import TabNetTrainer

# Create workspace
workspace = workspace_create(directory="./my_design", design="gcd")

# Run EDA flow
run_ieda = RunIEDA(workspace)
run_ieda.run_flow()

# Generate training data
data_gen = DataGeneration(workspace)
data_gen.generate_vectors()

# Perform analysis
analyzer = CellTypeAnalyzer()
analyzer.analyze()

# Train AI model
trainer = TabNetTrainer()
trainer.train()
```


## Key Features

- **AI-Native Design**: Built from ground up with AI/ML integration
- **Comprehensive EDA Integration**: Support for 11+ EDA tools via iEDA
- **Automated Workflows**: End-to-end automation from design to optimization
- **Extensible Architecture**: Modular design for easy extension and customization
- **Production Ready**: Proven with 4+ successful tape-outs
- **Open Source**: Fully open-source with active community support


## iDATA Dataset

As a key outcome of the AiEDA library, we are proud to introduce **iDATA**, a large-scale, open-source dataset specifically designed to facilitate AI-aided design (AAD) research. The iDATA dataset is generated using AiEDA's design-to-vector methodology and data management capabilities, providing structured, vectorized data for a variety of AI-EDA tasks.

- **Data Source**: The iDATA dataset is derived from 50 real-world chip designs, covering a diverse range of applications including digital signal/image processors (DSP/ISP), peripheral/interface circuits, functional modules, memories, CPUs, GPUs, and SoCs. These designs are sourced from open repositories such as OSCPU, OSCC, OpenLane, ISCAS89, and CHIPS Alliance, as well as internal projects. All designs are synthesized using 28nm technology and processed through complete physical design flows using Innovus, with data extraction performed via iEDA tools.
- **Data Scale and Statistics**: The complete iDATA dataset amounts to 600 GB of structured data (excluding original raw design files). It includes vectorized representations at multiple levels: design-level, net-level, graph-level, path-level, and patch-level. The dataset captures a wide spectrum of design complexities, with cell counts ranging from 135 to 4,816,399, net counts from 125 to 4,728,816, and wire counts from 1,426 to 79,050,737. Detailed statistics are summarized in the table below.
- **Purpose and Availability**: iDATA serves as a ready-to-use resource for researchers to train and validate AI models for tasks such as prediction, generation, and optimization in EDA workflows. **The full dataset will be open-sourced as soon as possible**, providing a foundation for future AI-EDA research.
- **Accessible Data Samples**: To provide a concrete understanding of our data structure, we have included vectorized data samples in our GitHub repository. This data, located at https://github.com/OSCC-Project/AiEDA/tree/master/example/sky130_gcd/output/iEDA/, was generated by running the open-source iEDA toolchain on the gcd netlist. Regarding the full iDATA dataset, its release is a more complex process due to its large size and the need for data anonymization.

<div align="center">
<img src="./docs/resources/iDATA.png" width="100%" alt="iDATA Statistics" />
<h3> Statistical Characteristics of the iDATA Dataset </h3>
</div>


## Research and Publications

- **AiEDA2.0: An Open-source AI-Aided Design (AAD) Library for Design-to-Vector**, ISEDA, 2025
- **iEDA: An Open-source infrastructure of EDA**, ASPDAC, 2024
- **iPD: An Open-source intelligent Physical Design Tool Chain**, ASPDAC, 2024

<<<<<<< HEAD

## Star History
[![Star History Chart](https://api.star-history.com/svg?repos=OSCC-Project/AiEDA&type=Date)](https://star-history.com/#OSCC-Project/AiEDA)


=======
```
@article{qiu2025aieda,
title={AiEDA: An Open-Source AI-Aided Design Library for Design-to-Vector},
author={Qiu, Yihang and Huang, Zengrong and Tao, Simin and Zhang, Hongda and Li, Weiguo and Lai, Xinhua and Wang, Rui and Wang, Weiqiang and Li, Xingquan},
journal={IEEE Transactions on Computer-Aided Design of Integrated Circuits and Systems (TCAD)},
year={2025},
organization={IEEE}
}
```
>>>>>>> 12b83188
## Contributing

We welcome contributions! Please see our contributing guidelines and feel free to submit issues and pull requests.

## License

This project is open-source. Please refer to the LICENSE file for details.

## Support

For questions and support, please visit our documentation (https://ieda.oscc.cc/en/aieda/library/) and the deepwiki (https://deepwiki.com/OSCC-Project/AiEDA) or contact us (https://ieda.oscc.cc/en/publicity/connection.html)<|MERGE_RESOLUTION|>--- conflicted
+++ resolved
@@ -405,14 +405,6 @@
 - **AiEDA2.0: An Open-source AI-Aided Design (AAD) Library for Design-to-Vector**, ISEDA, 2025
 - **iEDA: An Open-source infrastructure of EDA**, ASPDAC, 2024
 - **iPD: An Open-source intelligent Physical Design Tool Chain**, ASPDAC, 2024
-
-<<<<<<< HEAD
-
-## Star History
-[![Star History Chart](https://api.star-history.com/svg?repos=OSCC-Project/AiEDA&type=Date)](https://star-history.com/#OSCC-Project/AiEDA)
-
-
-=======
 ```
 @article{qiu2025aieda,
 title={AiEDA: An Open-Source AI-Aided Design Library for Design-to-Vector},
@@ -422,7 +414,12 @@
 organization={IEEE}
 }
 ```
->>>>>>> 12b83188
+
+## Star History
+[![Star History Chart](https://api.star-history.com/svg?repos=OSCC-Project/AiEDA&type=Date)](https://star-history.com/#OSCC-Project/AiEDA)
+
+
+
 ## Contributing
 
 We welcome contributions! Please see our contributing guidelines and feel free to submit issues and pull requests.
