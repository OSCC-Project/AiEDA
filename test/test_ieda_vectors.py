--- conflicted
+++ resolved
@@ -90,22 +90,17 @@
     data_gen = DataGeneration(workspace)
     
     # step 2 : generate vectors
-<<<<<<< HEAD
     # vectors_dir="/data/project_share/dataset_baseline/eth_top/workspace/output/innovus/vectors"
     # data_gen.generate_vectors(input_def="/data/project_share/dataset_baseline/eth_top/workspace/output/innovus/result/eth_top_route.def",
     #                            vectors_dir=vectors_dir)
     data_gen.generate_vectors()
     
-    data_gen.generate_patterns()
-=======
-    vectors_dir="/data/project_share/dataset_baseline/gcd/workspace/output/innovus/vectors"
-    data_gen.generate_vectors(input_def="/data/project_share/dataset_baseline/gcd/workspace/output/innovus/result/gcd_route.def",
-                               vectors_dir=vectors_dir,
-                               patch_row_step=patch_row_step,
-                               patch_col_step=patch_col_step)
+    # data_gen.generate_patterns()
+    # vectors_dir="/data/project_share/dataset_baseline/gcd/workspace/output/innovus/vectors"
+    data_gen.generate_vectors(patch_row_step=patch_row_step,
+                              patch_col_step=patch_col_step)
     
     # data_gen.generate_patterns(vectors_dir=vectors_dir)
->>>>>>> c93c1801
     
 def test_vectors_load(workspace):
     data_load = DataVectors(workspace)
@@ -126,17 +121,14 @@
     
 if __name__ == "__main__":  
     # step 1 : create workspace
-<<<<<<< HEAD
     # workspace_dir = "/data/project_share/dataset_baseline/eth_top/workspace"
     workspace_dir = "/data2/huangzengrong/test_aieda/sky130_1"
-=======
-    workspace_dir = "/data/project_share/dataset_baseline/gcd/workspace"
->>>>>>> c93c1801
+    # workspace_dir = "/data/project_share/dataset_baseline/gcd/workspace"
     workspace = workspace_create(directory=workspace_dir, design="gcd")
     
     workspace.set_libs(lib_paths)
     
     test_vectors_generation(workspace, patch_row_step=9, patch_col_step=9)
-    # test_vectors_load(workspace)
+    test_vectors_load(workspace)
 
     exit(0)
