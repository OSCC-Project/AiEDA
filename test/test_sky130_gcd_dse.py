--- conflicted
+++ resolved
@@ -739,13 +739,7 @@
     
 def report_summary(workspace):
     from aieda.report import ReportGenerator
-<<<<<<< HEAD
     DISPLAY_NAME = {"gcd": "GCD"}
-=======
-    
-    DISPLAY_NAME = {"gcd": "GCD"}
-    
->>>>>>> 537b5323
     report = ReportGenerator(workspace)
     report.generate_report_workspace(display_names_map=DISPLAY_NAME)
 
@@ -767,15 +761,7 @@
     # step 4 : generate vectors
     generate_vectors(workspace, 9, 9)
     
-<<<<<<< HEAD
-    # step 5: analysis 
-    #analyse(workspace)
-    # generate_all_reports(workspace)
-    
-    # step 6 report summary for workspace
-=======
     # step 5 report summary for workspace
->>>>>>> 537b5323
     report_summary(workspace)
 
     exit(0)