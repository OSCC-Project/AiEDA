# Byte-compiled / optimized / DLL files
__pycache__/
*.py[cod]
*$py.class

# C extensions
*.so

# Distribution / packaging
.Python
build/
develop-eggs/
dist/
downloads/
eggs/
.eggs/
lib/
lib64/
parts/
sdist/
var/
wheels/
share/python-wheels/
*.egg-info/
.installed.cfg
*.egg
MANIFEST

# PyInstaller
#  Usually these files are written by a python script from a template
#  before PyInstaller builds the exe, so as to inject date/other infos into it.
*.manifest
*.spec

# Installer logs
pip-log.txt
pip-delete-this-directory.txt

# Unit test / coverage reports
htmlcov/
.tox/
.nox/
.coverage
.coverage.*
.cache
nosetests.xml
coverage.xml
*.cover
*.py,cover
.hypothesis/
.pytest_cache/
cover/

# Translations
*.mo
*.pot

# Django stuff:
*.log
local_settings.py
db.sqlite3
db.sqlite3-journal

# Flask stuff:
instance/
.webassets-cache

# Scrapy stuff:
.scrapy

# Sphinx documentation
docs/_build/

# PyBuilder
.pybuilder/
target/

# Jupyter Notebook
.ipynb_checkpoints

# IPython
profile_default/
ipython_config.py

# pyenv
#   For a library or package, you might want to ignore these files since the code is
#   intended to run in multiple environments; otherwise, check them in:
# .python-version

# pipenv
#   According to pypa/pipenv#598, it is recommended to include Pipfile.lock in version control.
#   However, in case of collaboration, if having platform-specific dependencies or dependencies
#   having no cross-platform support, pipenv may install dependencies that don't work, or not
#   install all needed dependencies.
#Pipfile.lock

# PEP 582; used by e.g. github.com/David-OConnor/pyflow
__pypackages__/

# Celery stuff
celerybeat-schedule
celerybeat.pid

# SageMath parsed files
*.sage.py

# Environments
.env
.venv
env/
venv/
ENV/
env.bak/
venv.bak/

# Spyder project settings
.spyderproject
.spyproject

# Rope project settings
.ropeproject

# mkdocs documentation
/site

# mypy
.mypy_cache/
.dmypy.json
dmypy.json

# Pyre type checker
.pyre/

# pytype static type analyzer
.pytype/

# Cython debug symbols
cython_debug/

*.png
*.jpg
<<<<<<< HEAD
*.csv
vscode/
=======
.vscode
.VSCodeCounter/
>>>>>>> d26437bc
<|MERGE_RESOLUTION|>--- conflicted
+++ resolved
@@ -139,10 +139,6 @@
 
 *.png
 *.jpg
-<<<<<<< HEAD
 *.csv
-vscode/
-=======
 .vscode
-.VSCodeCounter/
->>>>>>> d26437bc
+.VSCodeCounter/