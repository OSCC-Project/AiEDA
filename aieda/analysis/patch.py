--- conflicted
+++ resolved
@@ -248,14 +248,8 @@
         # Set output directory
         if save_path is None:
             save_path = "."
-<<<<<<< HEAD
-        if self.workspace_dirs.__len__() == 1:
+        if len(self.workspace_dirs) == 1:
             save_path = self.workspace_dirs[0].paths_table.analysis_dir
-=======
-            
-        if len(self.workspace_dirs) == 1:
-            save_path = self.workspace_dirs[0].paths_table.analysis_path
->>>>>>> aee009ef
             print(f"Only one workspace, using save path: {save_path}")
 
         # Generate visualizations
